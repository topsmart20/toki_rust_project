on:
  push:
    branches: ["master", "tokio-*.x"]
  pull_request:
    branches: ["master", "tokio-*.x"]

name: CI

env:
  RUSTFLAGS: -Dwarnings
  RUST_BACKTRACE: 1
  # Change to specific Rust release to pin
<<<<<<< HEAD
  rust_stable: stable
  rust_nightly: nightly-2022-04-18
  rust_clippy: 1.52.0
  # When updating this, also update:
  # - README.md
  # - tokio/README.md
  # - CONTRIBUTING.md
  # - tokio/Cargo.toml
  # - tokio-util/Cargo.toml
  # - tokio-test/Cargo.toml
  # - tokio-stream/Cargo.toml
=======
  rust_stable: 1.60.0
  rust_nightly: nightly-2022-03-21
  rust_clippy: 1.56.0
>>>>>>> 8abafa59
  rust_min: 1.49.0

defaults:
  run:
    shell: bash

jobs:
  # Depends on all action sthat are required for a "successful" CI run.
  tests-pass:
    name: all systems go
    runs-on: ubuntu-latest
    needs:
      - test
      - test-unstable
      - test-parking_lot
      - miri
      - cross
      - features
      - minrust
      - fmt
      - clippy
      - docs
      - valgrind
      - loom-compile
      - check-readme
      - test-hyper
      - wasm32-unknown-unknown
      - wasm32-wasi
    steps:
      - run: exit 0

  test:
    name: test tokio full
    runs-on: ${{ matrix.os }}
    strategy:
      matrix:
        os:
          - windows-latest
          - ubuntu-latest
          - macos-latest
    steps:
      - uses: actions/checkout@v3
      - name: Install Rust ${{ env.rust_stable }}
        uses: actions-rs/toolchain@v1
        with:
            toolchain: ${{ env.rust_stable }}
            override: true
      - name: Install Rust
        run: rustup update stable
      - uses: Swatinem/rust-cache@v1
      - name: Install cargo-hack
        run: cargo install cargo-hack

      # Run `tokio` with `full` features. This excludes testing utilities which
      # can alter the runtime behavior of Tokio.
      - name: test tokio full
        run: cargo test --features full
        working-directory: tokio

      # Test **all** crates in the workspace with all features.
      - name: test all --all-features
        run: cargo test --workspace --all-features

      # Run integration tests for each feature
      - name: test tests-integration --each-feature
        run: cargo hack test --each-feature
        working-directory: tests-integration

      # Run macro build tests
      - name: test tests-build --each-feature
        run: cargo hack test --each-feature
        working-directory: tests-build

      # Build benchmarks. Run of benchmarks is done by bench.yml workflow.
      - name: build benches
        run: cargo build --benches
        working-directory: benches
        # bench.yml workflow runs benchmarks only on linux.
        if: startsWith(matrix.os, 'ubuntu')

  test-parking_lot:
    # The parking_lot crate has a feature called send_guard which changes when
    # some of its types are Send. Tokio has some measures in place to prevent
    # this from affecting when Tokio types are Send, and this test exists to
    # ensure that those measures are working.
    #
    # This relies on the potentially affected Tokio type being listed in
    # `tokio/tokio/tests/async_send_sync.rs`.
    name: compile tests with parking lot send guards
    runs-on: ubuntu-latest
    steps:
      - uses: actions/checkout@v3
      - name: Install Rust ${{ env.rust_stable }}
        uses: actions-rs/toolchain@v1
        with:
            toolchain: ${{ env.rust_stable }}
            override: true
      - uses: Swatinem/rust-cache@v1
      - name: Enable parking_lot send_guard feature
        # Inserts the line "plsend = ["parking_lot/send_guard"]" right after [features]
        run: sed -i '/\[features\]/a plsend = ["parking_lot/send_guard"]' tokio/Cargo.toml
      - name: Compile tests with all features enabled
        run: cargo build --workspace --all-features --tests

  valgrind:
    name: valgrind
    runs-on: ubuntu-latest
    steps:
      - uses: actions/checkout@v3
      - name: Install Rust ${{ env.rust_stable }}
        uses: actions-rs/toolchain@v1
        with:
            toolchain: ${{ env.rust_stable }}
            override: true
      - uses: Swatinem/rust-cache@v1

      - name: Install Valgrind
        run: |
          sudo apt-get update -y
          sudo apt-get install -y valgrind

      # Compile tests
      - name: cargo build test-mem
        run: cargo build --features rt-net --bin test-mem
        working-directory: tests-integration

      # Run with valgrind
      - name: Run valgrind test-mem
        run: valgrind --error-exitcode=1 --leak-check=full --show-leak-kinds=all ./target/debug/test-mem

      # Compile tests
      - name: cargo build test-process-signal
        run: cargo build --features rt-process-signal --bin test-process-signal
        working-directory: tests-integration

      # Run with valgrind
      - name: Run valgrind test-process-signal
        run: valgrind --error-exitcode=1 --leak-check=full --show-leak-kinds=all ./target/debug/test-process-signal

  test-unstable:
    name: test tokio full --unstable
    runs-on: ${{ matrix.os }}
    strategy:
      matrix:
        os:
          - windows-latest
          - ubuntu-latest
          - macos-latest
    steps:
      - uses: actions/checkout@v3
      - name: Install Rust ${{ env.rust_stable }}
        uses: actions-rs/toolchain@v1
        with:
            toolchain: ${{ env.rust_stable }}
            override: true
      - uses: Swatinem/rust-cache@v1
      # Run `tokio` with "unstable" cfg flag.
      - name: test tokio full --cfg unstable
        run: cargo test --all-features
        working-directory: tokio
        env:
          RUSTFLAGS: --cfg tokio_unstable -Dwarnings
          # in order to run doctests for unstable features, we must also pass
          # the unstable cfg to RustDoc
          RUSTDOCFLAGS: --cfg tokio_unstable

  miri:
    name: miri
    runs-on: ubuntu-latest
    steps:
      - uses: actions/checkout@v3
      - name: Install Rust ${{ env.rust_nightly }}
        uses: actions-rs/toolchain@v1
        with:
          toolchain: nightly-2022-07-10
          components: miri
          override: true
      - uses: Swatinem/rust-cache@v1
      - name: miri
        # Many of tests in tokio/tests and doctests use #[tokio::test] or
        # #[tokio::main] that calls epoll_create1 that Miri does not support.
        run: cargo miri test --features full --lib --no-fail-fast
        working-directory: tokio
        env:
          MIRIFLAGS: -Zmiri-disable-isolation -Zmiri-tag-raw-pointers
          PROPTEST_CASES: 10

  asan:
    name: asan
    runs-on: ubuntu-latest
    steps:
      - uses: actions/checkout@v3
      - name: Install llvm
        # Required to resolve symbols in sanitizer output
        run: sudo apt-get install -y llvm
      - name: Install Rust ${{ env.rust_nightly }}
        uses: actions-rs/toolchain@v1
        with:
          toolchain: ${{ env.rust_nightly }}
          override: true
      - uses: Swatinem/rust-cache@v1
      - name: asan
        run: cargo test --workspace --all-features --target x86_64-unknown-linux-gnu --tests -- --test-threads 1
        env:
          RUSTFLAGS: -Z sanitizer=address
          # Ignore `trybuild` errors as they are irrelevant and flaky on nightly
          TRYBUILD: overwrite

  cross:
    name: cross
    runs-on: ubuntu-latest
    strategy:
      matrix:
        target:
          - i686-unknown-linux-gnu
          - powerpc-unknown-linux-gnu
          - powerpc64-unknown-linux-gnu
          - mips-unknown-linux-gnu
          - arm-linux-androideabi
          - mipsel-unknown-linux-musl
    steps:
      - uses: actions/checkout@v3
      - name: Install Rust ${{ env.rust_stable }}
        uses: actions-rs/toolchain@v1
        with:
          toolchain: ${{ env.rust_stable }}
          target: ${{ matrix.target }}
          override: true
      - uses: actions-rs/cargo@v1
        with:
          use-cross: true
          command: check
          args: --workspace --all-features --target ${{ matrix.target }}
      - uses: actions-rs/cargo@v1
        with:
          use-cross: true
          command: check
          args: --workspace --all-features --target ${{ matrix.target }}
        env:
          RUSTFLAGS: --cfg tokio_unstable -Dwarnings

  features:
    name: features
    runs-on: ubuntu-latest
    steps:
      - uses: actions/checkout@v3
      - name: Install Rust ${{ env.rust_nightly }}
        uses: actions-rs/toolchain@v1
        with:
          toolchain: ${{ env.rust_nightly }}
          target: ${{ matrix.target }}
          override: true
      - uses: Swatinem/rust-cache@v1
      - name: Install cargo-hack
        run: cargo install cargo-hack
      - name: check --each-feature
        run: cargo hack check --all --each-feature -Z avoid-dev-deps
      # Try with unstable feature flags
      - name: check --each-feature --unstable
        run: cargo hack check --all --each-feature -Z avoid-dev-deps
        env:
          RUSTFLAGS: --cfg tokio_unstable -Dwarnings

  minrust:
    name: minrust
    runs-on: ubuntu-latest
    steps:
      - uses: actions/checkout@v3
      - name: Install Rust ${{ env.rust_min }}
        uses: actions-rs/toolchain@v1
        with:
          toolchain: ${{ env.rust_min }}
          override: true
      - uses: Swatinem/rust-cache@v1
      - name: "test --all-features"
        run: cargo check --all-features
        working-directory: tokio

  minimal-versions:
    name: minimal-versions
    runs-on: ubuntu-latest
    steps:
      - uses: actions/checkout@v3
      - name: Install Rust ${{ env.rust_nightly }}
        uses: actions-rs/toolchain@v1
        with:
          toolchain: ${{ env.rust_nightly }}
          override: true
      - uses: Swatinem/rust-cache@v1
      - name: Install cargo-hack
        run: cargo install cargo-hack
      - name: "check --all-features -Z minimal-versions"
        run: |
          # Remove dev-dependencies from Cargo.toml to prevent the next `cargo update`
          # from determining minimal versions based on dev-dependencies.
          cargo hack --remove-dev-deps --workspace
          # Update Cargo.lock to minimal version dependencies.
          cargo update -Z minimal-versions
          cargo hack check --all-features --ignore-private
      - name: "check --all-features --unstable -Z minimal-versions"
        env:
          RUSTFLAGS: --cfg tokio_unstable -Dwarnings
        run: |
          # Remove dev-dependencies from Cargo.toml to prevent the next `cargo update`
          # from determining minimal versions based on dev-dependencies.
          cargo hack --remove-dev-deps --workspace
          # Update Cargo.lock to minimal version dependencies.
          cargo update -Z minimal-versions
          cargo hack check --all-features --ignore-private

  fmt:
    name: fmt
    runs-on: ubuntu-latest
    steps:
      - uses: actions/checkout@v3
      - name: Install Rust ${{ env.rust_stable }}
        uses: actions-rs/toolchain@v1
        with:
          toolchain: ${{ env.rust_stable }}
          override: true
          components: rustfmt
      - uses: Swatinem/rust-cache@v1
      # Check fmt
      - name: "rustfmt --check"
        # Workaround for rust-lang/cargo#7732
        run: |
          if ! rustfmt --check --edition 2018 $(git ls-files '*.rs'); then
            printf "Please run \`rustfmt --edition 2018 \$(git ls-files '*.rs')\` to fix rustfmt errors.\nSee CONTRIBUTING.md for more details.\n" >&2
            exit 1
          fi

  clippy:
    name: clippy
    runs-on: ubuntu-latest
    steps:
      - uses: actions/checkout@v3
      - name: Install Rust ${{ env.rust_clippy }}
        uses: actions-rs/toolchain@v1
        with:
          toolchain: ${{ env.rust_clippy }}
          override: true
          components: clippy
      - uses: Swatinem/rust-cache@v1
      # Run clippy
      - name: "clippy --all"
        run: cargo clippy --all --tests --all-features

  docs:
    name: docs
    runs-on: ubuntu-latest
    steps:
      - uses: actions/checkout@v3
      - name: Install Rust ${{ env.rust_nightly }}
        uses: actions-rs/toolchain@v1
        with:
          toolchain: ${{ env.rust_nightly }}
          override: true
      - uses: Swatinem/rust-cache@v1
      - name: "doc --lib --all-features"
        run: cargo doc --lib --no-deps --all-features --document-private-items
        env:
          RUSTFLAGS: --cfg docsrs --cfg tokio_unstable
          RUSTDOCFLAGS: --cfg docsrs --cfg tokio_unstable -Dwarnings

  loom-compile:
    name: build loom tests
    runs-on: ubuntu-latest
    steps:
      - uses: actions/checkout@v3
      - name: Install Rust ${{ env.rust_stable }}
        uses: actions-rs/toolchain@v1
        with:
          toolchain: ${{ env.rust_stable }}
          override: true
      - uses: Swatinem/rust-cache@v1
      - name: build --cfg loom
        run: cargo test --no-run --lib --features full
        working-directory: tokio
        env:
          RUSTFLAGS: --cfg loom --cfg tokio_unstable -Dwarnings

  check-readme:
    name: Check README
    runs-on: ubuntu-latest
    steps:
      - uses: actions/checkout@v3
      - name: Verify that both READMEs are identical
        run: diff README.md tokio/README.md

      - name: Verify that Tokio version is up to date in README
        working-directory: tokio
        run: grep -q "$(sed '/^version = /!d' Cargo.toml | head -n1)" README.md

  test-hyper:
    name: Test hyper
    runs-on: ${{ matrix.os }}
    strategy:
      matrix:
        os:
          - windows-latest
          - ubuntu-latest
          - macos-latest
    steps:
      - uses: actions/checkout@v3
      - name: Install Rust ${{ env.rust_stable }}
        uses: actions-rs/toolchain@v1
        with:
          toolchain: ${{ env.rust_stable }}
          override: true
      - uses: Swatinem/rust-cache@v1
      - name: Test hyper
        run: |
          set -x
          git clone https://github.com/hyperium/hyper.git
          cd hyper
          # checkout the latest release because HEAD maybe contains breakage.
          tag=$(git describe --abbrev=0 --tags)
          git checkout "${tag}"
          echo '[workspace]' >>Cargo.toml
          echo '[patch.crates-io]' >>Cargo.toml
          echo 'tokio = { path = "../tokio" }' >>Cargo.toml
          echo 'tokio-util = { path = "../tokio-util" }' >>Cargo.toml
          echo 'tokio-stream = { path = "../tokio-stream" }' >>Cargo.toml
          echo 'tokio-test = { path = "../tokio-test" }' >>Cargo.toml
          git diff
          cargo test --features full

  wasm32-unknown-unknown:
    name: test tokio for wasm32-unknown-unknown
    runs-on: ubuntu-latest
    steps:
      - uses: actions/checkout@v3
      - name: Install Rust ${{ env.rust_stable }}
        uses: actions-rs/toolchain@v1
        with:
          toolchain: ${{ env.rust_stable }}
          override: true
      - uses: Swatinem/rust-cache@v1
      - name: Install wasm-pack
        run: curl https://rustwasm.github.io/wasm-pack/installer/init.sh -sSf | sh
      - name: test tokio
        run: wasm-pack test --node -- --features "macros sync"
        working-directory: tokio

  wasm32-wasi:
    name: wasm32-wasi
    runs-on: ubuntu-latest
    steps:
      - uses: actions/checkout@v3
      - name: Install Rust ${{ env.rust_stable }}
        uses: actions-rs/toolchain@v1
        with:
          toolchain: ${{ env.rust_stable }}
          override: true
      - uses: Swatinem/rust-cache@v1

      # Install dependencies
      - name: Install cargo-hack
        run: cargo install cargo-hack

      - name: Install wasm32-wasi target
        run: rustup target add wasm32-wasi

      - name: Install wasmtime
        run: cargo install wasmtime-cli

      - name: Install cargo-wasi
        run: cargo install cargo-wasi

      # TODO: Expand this when full WASI support lands.
      #   Currently, this is a bare bones regression test
      #   for features that work today with wasi.

      - name: test tests-integration --features wasi-rt
        # TODO: this should become: `cargo hack wasi test --each-feature`
        run: cargo wasi test --test rt_yield --features wasi-rt
        working-directory: tests-integration<|MERGE_RESOLUTION|>--- conflicted
+++ resolved
@@ -10,10 +10,9 @@
   RUSTFLAGS: -Dwarnings
   RUST_BACKTRACE: 1
   # Change to specific Rust release to pin
-<<<<<<< HEAD
-  rust_stable: stable
+  rust_stable: 1.62.1
   rust_nightly: nightly-2022-04-18
-  rust_clippy: 1.52.0
+  rust_clippy: 1.56.0
   # When updating this, also update:
   # - README.md
   # - tokio/README.md
@@ -22,11 +21,6 @@
   # - tokio-util/Cargo.toml
   # - tokio-test/Cargo.toml
   # - tokio-stream/Cargo.toml
-=======
-  rust_stable: 1.60.0
-  rust_nightly: nightly-2022-03-21
-  rust_clippy: 1.56.0
->>>>>>> 8abafa59
   rust_min: 1.49.0
 
 defaults:
